--- conflicted
+++ resolved
@@ -1,8 +1,4 @@
-<<<<<<< HEAD
-__version__ = "0.8.3.alpha6"
-=======
 __version__ = "0.8.3.alpha8"
->>>>>>> 1cf7495f
 
 import logging
 import os
